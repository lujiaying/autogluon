--- conflicted
+++ resolved
@@ -3335,12 +3335,8 @@
             infer_limit_batch_size = 10000  # use default
         
         clean_partial_weighted_ensembles(self)
-<<<<<<< HEAD
-        persisted_models = self.persist_models('all')
+        self.persist_models('all', max_memory=max_memory)
         ensure_contain_weighted_ensemble(self)
-=======
-        self.persist_models('all', max_memory=max_memory)
->>>>>>> 38ca7091
         # get *genuine* speed
         print('Original leaderboard w/o speed calibration using infer_limit_batch_size:')
         leaderboard = self.leaderboard()
